import datetime
from google.cloud import bigquery
from google.api_core.exceptions import GoogleAPICallError
import logging

<<<<<<< HEAD

def custom_field(method):
    """
    Decorator to mark a method as a custom field for a BigQueryExporter subclass.
    """
    # Ensure that the method has exactly two arguments: self and the Django model instance
    assert method.__code__.co_argcount != 2, \
        'Custom field methods must have exactly two arguments: self and the Django model instance'
    method.is_custom_field = True
    return method

=======
>>>>>>> 3b6411f3

def batch_qs(qs, batch_size=1000):
    """
    Returns a (start, end, total, queryset) tuple for each batch in the given
    queryset. Allows for fetching of large querysets in batches without loading
    the entire queryset into memory at once.

    Usage:
        # Make sure to order your queryset
        article_qs = Article.objects.order_by('id')
        for start, end, total, qs in batch_qs(article_qs):
            print "Now processing %s - %s of %s" % (start + 1, end, total)
            for article in qs:
                print article.body
    """
    total = qs.count()
    for start in range(0, total, batch_size):
        end = min(start + batch_size, total)
        yield (start, end, total, qs[start:end])


class BigQueryExporter:
    model = None
    fields = []
    custom_fields = []
    batch = 1000
    table_name = ''

    def __init__(self):
        assert self.model is not None, 'Model is not defined'
        assert self.table_name != '', 'BigQuery table name is not defined'

        try:
            self.client = bigquery.Client()
            self.table = self.client.get_table(self.table_name)
        except GoogleAPICallError as e:
            logging.error(f'Error while creating BigQuery client: {e}')

        for field in self.fields:
            # check that all fields are valid (either a model field or a custom field method)
            if not hasattr(self.model, field) and not hasattr(self, field):
                raise Exception(
                    f'Invalid field {field} for model {self.model}. Must be a model field or a custom field method.'
                )

    def define_queryset(self):
        """
        Returns the queryset for exporting data to BigQuery.

        This method can be overridden in subclasses to specify additional filters or ordering
        for the queryset. For example, you can use this method to filter data based on date ranges
        or status fields.

        It is important to note that if the queryset is larger than the class's batch size,
        it must be ordered to avoid ordering bugs when accessing different segments of the queryset.

        Returns:
            QuerySet: The queryset for exporting data to BigQuery.
        """
        return self.model.objects.all().order_by('id')

    def export(self, pull_date=None, *args, **kwargs):
        """
        Export data to BigQuery.

        Args:
<<<<<<< HEAD
            pull_date (datetime.datetime, optional): The datetime used to populate the pull_date field.
                If not provided, the current date and time will be used.
=======
            pull_date (datetime.datetime, optional): The datetime used to populate the pull_date field. If not provided, the current date and time will be used.
>>>>>>> 3b6411f3

        Raises:
            Exception: If an error occurs while exporting the data.

        Returns:
            None
        """
        pull_time = datetime.datetime.now() if not pull_date else pull_date
        try:
            queryset = self.define_queryset()
            for start, end, total, qs in batch_qs(queryset, self.batch):
                print(f'Processing {start} - {end} of {total} {self.model}')
                reporting_data = self._process_queryset(qs, pull_time)
                if reporting_data:
                    self._push_to_bigquery(reporting_data)
        except Exception as e:
            logging.error(f'Error while exporting {self.model}: {e}')
        finally:
            print(f'Finished exporting {len(queryset)} {self.model} in {datetime.datetime.now() - pull_time}')

    def _push_to_bigquery(self, data):
        try:
            errors = self.client.insert_rows(self.table, data)
            if errors:
                logging.error(f'Encountered errors while exporting {self.model}: {errors}')
        except GoogleAPICallError as e:
            logging.error(f'Error while exporting {self.model}: {e}')

    def _process_queryset(self, queryset, pull_time):
        processed_queryset = []
<<<<<<< HEAD
        for model_instance in queryset:
            processed_dict = {'pull_date': pull_time.strftime('%Y-%m-%d %H:%M:%S')}
            for field in self.fields:
                # if the field appears in the exporter class, check if it's a custom field method
                exporter_field = getattr(self, field, None)
                if callable(exporter_field) and getattr(exporter_field, 'is_custom_field', False):
                    # If the field is a custom field method, call the method with the model instance
                    processed_dict[field] = exporter_field(model_instance)
                else:
                    # Regular field
                    processed_dict[field] = getattr(model_instance, field)
=======
        for obj in queryset:
            processed_dict = {}
            processed_dict['pull_date'] = pull_time.strftime('%Y-%m-%d %H:%M:%S')
            for field in self.fields:
                processed_dict[field] = getattr(obj, field)
            for field in self.custom_fields:
                if hasattr(self, field):
                    processed_dict[field] = getattr(self, field)(obj)
>>>>>>> 3b6411f3
            processed_queryset.append(processed_dict)
        return processed_queryset<|MERGE_RESOLUTION|>--- conflicted
+++ resolved
@@ -3,7 +3,6 @@
 from google.api_core.exceptions import GoogleAPICallError
 import logging
 
-<<<<<<< HEAD
 
 def custom_field(method):
     """
@@ -14,9 +13,6 @@
         'Custom field methods must have exactly two arguments: self and the Django model instance'
     method.is_custom_field = True
     return method
-
-=======
->>>>>>> 3b6411f3
 
 def batch_qs(qs, batch_size=1000):
     """
@@ -83,12 +79,8 @@
         Export data to BigQuery.
 
         Args:
-<<<<<<< HEAD
             pull_date (datetime.datetime, optional): The datetime used to populate the pull_date field.
                 If not provided, the current date and time will be used.
-=======
-            pull_date (datetime.datetime, optional): The datetime used to populate the pull_date field. If not provided, the current date and time will be used.
->>>>>>> 3b6411f3
 
         Raises:
             Exception: If an error occurs while exporting the data.
@@ -119,7 +111,6 @@
 
     def _process_queryset(self, queryset, pull_time):
         processed_queryset = []
-<<<<<<< HEAD
         for model_instance in queryset:
             processed_dict = {'pull_date': pull_time.strftime('%Y-%m-%d %H:%M:%S')}
             for field in self.fields:
@@ -131,15 +122,5 @@
                 else:
                     # Regular field
                     processed_dict[field] = getattr(model_instance, field)
-=======
-        for obj in queryset:
-            processed_dict = {}
-            processed_dict['pull_date'] = pull_time.strftime('%Y-%m-%d %H:%M:%S')
-            for field in self.fields:
-                processed_dict[field] = getattr(obj, field)
-            for field in self.custom_fields:
-                if hasattr(self, field):
-                    processed_dict[field] = getattr(self, field)(obj)
->>>>>>> 3b6411f3
             processed_queryset.append(processed_dict)
         return processed_queryset